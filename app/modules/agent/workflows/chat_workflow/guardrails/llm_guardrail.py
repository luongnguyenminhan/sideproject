--- conflicted
+++ resolved
@@ -30,8 +30,6 @@
 
 class LLMGuardrailDecision(BaseModel):
 	"""LLM Decision Schema for guardrail analysis."""
-<<<<<<< HEAD
-=======
 
 	has_violation: bool = Field(description='Có vi phạm hay không')
 	severity: Literal['low', 'medium', 'high', 'critical'] = Field(description='Mức độ nghiêm trọng')
@@ -41,21 +39,15 @@
 	confidence: float = Field(description='Độ tin cậy của quyết định (0.0-1.0)')
 	modified_content: Optional[str] = Field(default=None, description='Nội dung đã sửa đổi (nếu có)')
 	tags: List[str] = Field(default=[], description='Tags phân loại vi phạm')
->>>>>>> ef83551c
-
-	has_violation: bool = Field(description='Có vi phạm hay không')
-	severity: Literal['low', 'medium', 'high', 'critical'] = Field(description='Mức độ nghiêm trọng')
-	action: Literal['allow', 'modify', 'block', 'escalate'] = Field(description='Hành động cần thực hiện')
-	violation_type: str = Field(description='Loại vi phạm cụ thể')
-	explanation: str = Field(description='Giải thích chi tiết về vi phạm')
-	confidence: float = Field(description='Độ tin cậy của quyết định (0.0-1.0)')
-	modified_content: Optional[str] = Field(default=None, description='Nội dung đã sửa đổi (nếu có)')
-	tags: List[str] = Field(default=[], description='Tags phân loại vi phạm')
-
-<<<<<<< HEAD
+
 
 class LLMInputGuardrail(BaseGuardrail):
 	"""LLM-powered Input Guardrail for intelligent content analysis."""
+
+	"""LLM-powered Input Guardrail for intelligent content analysis."""
+
+	def __init__(self, model_name: str = 'gemini-2.0-flash-lite', temperature: float = 0.1):
+		super().__init__('llm_input_guardrail', True, GuardrailSeverity.HIGH)
 
 	def __init__(self, model_name: str = 'gemini-2.0-flash-lite', temperature: float = 0.1):
 		super().__init__('llm_input_guardrail', True, GuardrailSeverity.HIGH)
@@ -64,19 +56,6 @@
 		# LLM Input Guardrail System Prompt
 		self.system_prompt = """
 🛡️ Bạn là LLM Guardrail Agent chuyên nghiệp cho hệ thống EnterViu AI Assistant.
-=======
-class LLMInputGuardrail(BaseGuardrail):
-	"""LLM-powered Input Guardrail for intelligent content analysis."""
-
-	def __init__(self, model_name: str = 'gemini-2.0-flash-lite', temperature: float = 0.1):
-		super().__init__('llm_input_guardrail', True, GuardrailSeverity.HIGH)
-
-		self.model = ChatGoogleGenerativeAI(model=model_name, temperature=temperature)
-
-		# LLM Input Guardrail System Prompt
-		self.system_prompt = """
-🛡️ Bạn là LLM Guardrail Agent chuyên nghiệp cho hệ thống CGSEM AI Assistant.
->>>>>>> ef83551c
 
 🎯 NHIỆM VỤ: Phân tích INPUT từ user để phát hiện vi phạm content safety và compliance.
 
@@ -292,7 +271,6 @@
 
 class LLMOutputGuardrail(BaseGuardrail):
 	"""LLM-powered Output Guardrail for AI response analysis."""
-<<<<<<< HEAD
 
 	def __init__(self, model_name: str = 'gemini-2.0-flash-lite', temperature: float = 0.1):
 		super().__init__('llm_output_guardrail', True, GuardrailSeverity.HIGH)
@@ -301,17 +279,6 @@
 		# LLM Output Guardrail System Prompt
 		self.system_prompt = """
 🛡️ Bạn là LLM Output Guardrail Agent cho hệ thống EnterViu AI Assistant.
-=======
-
-	def __init__(self, model_name: str = 'gemini-2.0-flash-lite', temperature: float = 0.1):
-		super().__init__('llm_output_guardrail', True, GuardrailSeverity.HIGH)
-
-		self.model = ChatGoogleGenerativeAI(model=model_name, temperature=temperature)
-
-		# LLM Output Guardrail System Prompt
-		self.system_prompt = """
-🛡️ Bạn là LLM Output Guardrail Agent cho hệ thống CGSEM AI Assistant.
->>>>>>> ef83551c
 
 🎯 NHIỆM VỤ: Phân tích RESPONSE từ AI để đảm bảo chất lượng và an toàn.
 
