--- conflicted
+++ resolved
@@ -12,7 +12,6 @@
 
 
 class PersonaType(str, Enum):
-<<<<<<< HEAD
 	ENTERVIEW_ASSISTANT = 'enterview_assistant'
 	MEOBEOAI_ASSISTANT = 'meobeoai_assistant'
 	MARXIS_LENISMS_ASSISTANT = 'marxis_leninisms_assistant'
@@ -22,25 +21,11 @@
 class PersonaPrompts:
 	"""Hard-coded persona prompts cho EnterViu"""
 
-	PERSONAS = {		PersonaType.ENTERVIEW_ASSISTANT: {
+	PERSONAS = {
+		PersonaType.ENTERVIEW_ASSISTANT: {
 			'name': 'EnterViu AI Assistant',
 			'prompt': """
 Bạn là EnterViu AI Assistant - Trợ lý AI chuyên nghiệp về tìm kiếm việc làm và phát triển sự nghiệp.
-=======
-	CGSEM_ASSISTANT = 'cgsem_assistant'
-	MEOBEOAI_ASSISTANT = 'meobeoai_assistant'
-	MARXIS_LENISMS_ASSISTANT = 'marxis_leninisms_assistant'
-
-
-class PersonaPrompts:
-	"""Hard-coded persona prompts cho CGSEM"""
-
-	PERSONAS = {
-		PersonaType.CGSEM_ASSISTANT: {
-			'name': 'CGSEM AI Assistant',
-			'prompt': """
-Bạn là CGSEM AI Assistant - Trợ lý AI của CLB Truyền thông và Sự Kiện trường THPT Cần Giuộc.
->>>>>>> ef83551c
 
 Hướng dẫn trả lời:
 - Trả lời với phong cách chuyên nghiệp, thân thiện, hỗ trợ tận tình về việc làm và sự nghiệp.
@@ -84,7 +69,6 @@
 Lưu ý: Mọi kiến thức chi tiết về triết học, chủ nghĩa Mác-Lênin... đã có trong knowledge base, chỉ cần tập trung vào vai trò, phong cách và guideline trả lời.
             """,
 		},
-<<<<<<< HEAD
 		PersonaType.ENTERVIEW_ASSISTANT: {
 			'name': 'Enterview AI Assistant',
 			'prompt': """
@@ -105,7 +89,8 @@
    - Từ chối trả lời các câu hỏi không liên quan đến việc làm.
    - Trả lời các câu hỏi một cách chuyên nghiệp và thân thiện.
    Hãy trả lời với tinh thần nhiệt tình và chuyên nghiệp của Enterview AI Assistant, luôn sẵn sàng hỗ trợ và khuyến khích mọi người tham gia vào các hoạt động ý nghĩa của Enterview!
-			""",		},
+			""",
+		},
 		PersonaType.CAREER_ADVISOR_ASSISTANT: {
 			'name': 'Career Advisor AI Assistant',
 			'prompt': """
@@ -121,28 +106,18 @@
 Lưu ý: Mọi kiến thức về career advice, job market trends, interview techniques... đã có trong knowledge base, chỉ cần tập trung vào vai trò tư vấn chuyên nghiệp.
 			""",
 		},
-=======
->>>>>>> ef83551c
 	}
 
 	@classmethod
 	def get_persona_prompt(cls, persona_type: PersonaType) -> str:
 		"""Get persona prompt by type"""
-<<<<<<< HEAD
-		persona_data = cls.PERSONAS.get(persona_type, cls.PERSONAS[PersonaType.ENTERVIEW_ASSISTANT])
-=======
 		persona_data = cls.PERSONAS.get(persona_type, cls.PERSONAS[PersonaType.CGSEM_ASSISTANT])
->>>>>>> ef83551c
 		return persona_data['prompt']
 
 	@classmethod
 	def get_persona_name(cls, persona_type: PersonaType) -> str:
 		"""Get persona name by type"""
-<<<<<<< HEAD
 		persona_data = cls.PERSONAS.get(persona_type, cls.PERSONAS[PersonaType.ENTERVIEW_ASSISTANT])
-=======
-		persona_data = cls.PERSONAS.get(persona_type, cls.PERSONAS[PersonaType.CGSEM_ASSISTANT])
->>>>>>> ef83551c
 		return persona_data['name']
 
 	@classmethod
@@ -152,8 +127,4 @@
 
 
 # Module initialization
-<<<<<<< HEAD
-logger.info(f'EnterViu Persona prompts initialized with {len(PersonaPrompts.PERSONAS)} personas')
-=======
-logger.info(f'CGSEM Persona prompts initialized with {len(PersonaPrompts.PERSONAS)} personas')
->>>>>>> ef83551c
+logger.info(f'CGSEM Persona prompts initialized with {len(PersonaPrompts.PERSONAS)} personas')